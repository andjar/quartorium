<<<<<<< HEAD
import React, { useState, useEffect, useCallback } from 'react';
import { useNavigate, useParams } from 'react-router-dom';
import { useEditor, EditorContent } from '@tiptap/react';
import StarterKit from '@tiptap/starter-kit';
import debounce from 'lodash.debounce';
=======
import React, { useState, useEffect } from 'react';
import { useNavigate } from 'react-router-dom';
import { useEditor, EditorContent } from '@tiptap/react';
import StarterKit from '@tiptap/starter-kit';
import CommentMark from '../components/editor/CommentMark'; // Import CommentMark
import CommentSidebar from '../components/editor/CommentSidebar'; // Import CommentSidebar
>>>>>>> 2ffcd222

import QuartoBlock from '../components/editor/QuartoBlock';
// import { dummyProseMirrorDoc } from '../dummy-data/dummyDoc'; // Will be replaced by fetched content
import './EditorPage.css';

function EditorPage() {
  const navigate = useNavigate();
<<<<<<< HEAD
  const { repoId, '*': filepath } = useParams(); // Get repoId and filepath from URL

  const [status, setStatus] = useState('Loading...');
  const [baseCommitHash, setBaseCommitHash] = useState(null);
  const [editorContent, setEditorContent] = useState(null); // To store fetched content

  // Debounced save function for Prosemirror JSON
  const saveJsonDocument = useCallback(
    debounce(async (currentJsonContent) => {
      if (!baseCommitHash) {
        setStatus('Error: Base commit hash not available. JSON not saved.');
        return;
      }
      if (!repoId || !filepath) {
        setStatus('Error: Repository ID or filepath not available. JSON not saved.');
        console.error("repoId or filepath is missing", {repoId, filepath});
        return;
      }

      setStatus('Saving JSON...');
      try {
        const response = await fetch('/api/docs/save-json', {
          method: 'POST',
          headers: { 'Content-Type': 'application/json' },
          body: JSON.stringify({
            repo_id: parseInt(repoId), // Ensure repoId is an integer
            filepath: filepath,
            prosemirror_json: JSON.stringify(currentJsonContent),
            base_commit_hash: baseCommitHash,
          }),
        });
        if (!response.ok) {
          const errorData = await response.json();
          throw new Error(errorData.error || `HTTP error! status: ${response.status}`);
        }
        setStatus('JSON Saved');
        // Optionally, update baseCommitHash if the backend returns a new one after this save,
        // but typically this specific endpoint might not return a new commit hash.
      } catch (error) {
        console.error('Failed to save JSON document:', error);
        setStatus(`JSON Save Failed: ${error.message}`);
      }
    }, 2000), // Debounce time: 2 seconds
    [repoId, filepath, baseCommitHash] // Dependencies for useCallback
  );

  const editor = useEditor({
    extensions: [StarterKit, QuartoBlock],
    content: editorContent, // Initial content will be null, then updated by fetch
=======
  const [status, setStatus] = useState('Saved');
  const [comments, setComments] = useState([]);
  const [activeCommentId, setActiveCommentId] = useState(null);

  const editor = useEditor({
    extensions: [
      StarterKit,
      QuartoBlock,
      CommentMark.configure({
        HTMLAttributes: { class: 'comment-mark' },
        onCommentClick: (commentId) => setActiveCommentId(commentId),
      }),
    ],
        // content will be set by useEffect after checking localStorage
>>>>>>> 2ffcd222
    editable: true,
    onUpdate: ({ editor: currentEditor }) => {
      setStatus('Unsaved JSON changes');
      saveJsonDocument(currentEditor.getJSON());
    },
  }, [editorContent]); // Re-initialize editor when editorContent changes

  // Fetch document content on component mount
  useEffect(() => {
    if (!repoId || !filepath) {
      setStatus('Error: Missing repository ID or filepath in URL.');
      console.error("Missing repoId or filepath for fetching document.");
      return;
    }
    setStatus('Loading document...');
    fetch(`/api/docs/view?repoId=${repoId}&filepath=${filepath}`)
      .then(response => {
        if (!response.ok) {
          throw new Error(`HTTP error! status: ${response.status}`);
        }
        return response.json();
      })
      .then(data => {
        if (data.prosemirrorJson && data.currentCommitHash) {
          // The backend returns prosemirrorJson which is already an object.
          // It might be a string if it was stringified twice, ensure it's an object for the editor.
          let contentToLoad = data.prosemirrorJson;
          if (typeof data.prosemirrorJson === 'string') {
            try {
              contentToLoad = JSON.parse(data.prosemirrorJson);
            } catch (e) {
              console.error("Failed to parse prosemirrorJson from string:", e);
              throw new Error("Invalid JSON format received from backend.");
            }
          }

          setEditorContent(contentToLoad);
          setBaseCommitHash(data.currentCommitHash);
          setStatus('Loaded');
        } else {
          throw new Error('Invalid data structure from backend. Missing prosemirrorJson or currentCommitHash.');
        }
      })
      .catch(error => {
        console.error('Failed to load document:', error);
        setStatus(`Error loading document: ${error.message}`);
        // setEditorContent(dummyProseMirrorDoc); // Fallback to dummy data or show error
      });
  }, [repoId, filepath]);

  // Update editor content if it changes (e.g. fetched)
  useEffect(() => {
    if (editor && editorContent && !editor.isDestroyed) {
        // Check if the new content is substantially different from current editor content
        // to prevent unnecessary updates or cursor jumps.
        // This simple check might need to be more sophisticated.
        if (JSON.stringify(editor.getJSON()) !== JSON.stringify(editorContent)) {
            editor.commands.setContent(editorContent);
        }
    }
  }, [editorContent, editor]);


  const handleCommit = async () => {
    if (!editor || !baseCommitHash) {
      setStatus('Error: Editor not ready or no base commit hash.');
      return;
    }
    if (!repoId || !filepath) {
        setStatus('Error: Repository ID or filepath not available for commit.');
        console.error("repoId or filepath is missing for commit", {repoId, filepath});
        return;
    }

<<<<<<< HEAD
    const currentJson = editor.getJSON();
    setStatus('Committing...');
    try {
      const response = await fetch('/api/docs/commit-qmd', {
        method: 'POST',
        headers: { 'Content-Type': 'application/json' },
        body: JSON.stringify({
          repo_id: parseInt(repoId),
          filepath: filepath,
          prosemirror_json: JSON.stringify(currentJson), // Send as string
          base_commit_hash: baseCommitHash,
        }),
      });
      if (!response.ok) {
        const errorData = await response.json();
        throw new Error(errorData.error || `HTTP error! status: ${response.status}`);
      }
      const result = await response.json(); // Assuming backend returns { message: '...', newCommitHash: '...' }
      setStatus('Committed');
      if (result.newCommitHash) {
        setBaseCommitHash(result.newCommitHash); // Update base commit hash
        console.log('Successfully committed. New base commit hash:', result.newCommitHash);
      } else {
        console.log('Successfully committed. No new commit hash returned.');
      }
      // Optionally, trigger a re-fetch or update editor state if needed
    } catch (error) {
      console.error('Failed to commit document:', error);
      setStatus(`Commit Failed: ${error.message}`);
    }
=======
      useEffect(() => {
        const savedDocument = localStorage.getItem('editorDocument');
        const savedComments = localStorage.getItem('editorComments');

        if (savedDocument && editor) {
          editor.commands.setContent(JSON.parse(savedDocument));
        } else if (editor) {
          // Set initial content if nothing is saved - matches existing behavior
          editor.commands.setContent(dummyProseMirrorDoc);
        }
        if (savedComments) {
          setComments(JSON.parse(savedComments));
        }
      }, [editor]); // Depend on editor to ensure it's initialized

  const addComment = () => {
    if (!editor || !editor.state.selection.from || editor.state.selection.empty) {
      alert('Please select text to comment on.');
      return;
    }

    const commentText = prompt('Enter your comment:');
    if (commentText) {
      const newCommentId = `comment-${Date.now()}`;
      setComments([...comments, { id: newCommentId, text: commentText }]);
      editor.chain().focus().setComment(newCommentId).run();
      setActiveCommentId(newCommentId);
    }
  };

  const handleSave = () => {
    const currentJson = editor.getJSON();
    console.log("Saving Document:", JSON.stringify(currentJson, null, 2));
    localStorage.setItem('editorDocument', JSON.stringify(currentJson));
    localStorage.setItem('editorComments', JSON.stringify(comments));
    setStatus('Saved!');
    setTimeout(() => setStatus('Saved'), 2000);
>>>>>>> 2ffcd222
  };

  if (!editor) {
    return <div>Loading Editor... Current Status: {status}</div>;
  }

  return (
    <div className="editor-page-container">
      <header className="editor-header">
        <button onClick={() => navigate('/dashboard')}>← Back to Dashboard</button>
        <button onClick={addComment} style={{ marginLeft: '1rem' }}>Add Comment</button>
        <div>
          <span>Status: {status} (Commit: {baseCommitHash ? baseCommitHash.substring(0, 7) : 'N/A'})</span>
          <button onClick={handleCommit} style={{ marginLeft: '1rem' }} disabled={status.includes('Saving') || status.includes('Committing...')}>
            Commit
          </button>
        </div>
      </header>

      <div className="editor-main-area">
        <main className="editor-content-area">
          <EditorContent editor={editor} />
        </main>
        <CommentSidebar
          comments={comments}
          activeCommentId={activeCommentId}
          onCommentSelect={setActiveCommentId}
        />
      </div>
    </div>
  );
}

export default EditorPage;<|MERGE_RESOLUTION|>--- conflicted
+++ resolved
@@ -1,32 +1,25 @@
-<<<<<<< HEAD
 import React, { useState, useEffect, useCallback } from 'react';
 import { useNavigate, useParams } from 'react-router-dom';
 import { useEditor, EditorContent } from '@tiptap/react';
 import StarterKit from '@tiptap/starter-kit';
 import debounce from 'lodash.debounce';
-=======
-import React, { useState, useEffect } from 'react';
-import { useNavigate } from 'react-router-dom';
-import { useEditor, EditorContent } from '@tiptap/react';
-import StarterKit from '@tiptap/starter-kit';
-import CommentMark from '../components/editor/CommentMark'; // Import CommentMark
-import CommentSidebar from '../components/editor/CommentSidebar'; // Import CommentSidebar
->>>>>>> 2ffcd222
-
+import CommentMark from '../components/editor/CommentMark';
+import CommentSidebar from '../components/editor/CommentSidebar';
 import QuartoBlock from '../components/editor/QuartoBlock';
-// import { dummyProseMirrorDoc } from '../dummy-data/dummyDoc'; // Will be replaced by fetched content
 import './EditorPage.css';
 
 function EditorPage() {
   const navigate = useNavigate();
-<<<<<<< HEAD
-  const { repoId, '*': filepath } = useParams(); // Get repoId and filepath from URL
-
+  const { repoId, '*': filepath } = useParams(); // From main
+
+  // Combined state from both branches
   const [status, setStatus] = useState('Loading...');
   const [baseCommitHash, setBaseCommitHash] = useState(null);
-  const [editorContent, setEditorContent] = useState(null); // To store fetched content
-
-  // Debounced save function for Prosemirror JSON
+  const [editorContent, setEditorContent] = useState(null);
+  const [comments, setComments] = useState([]);
+  const [activeCommentId, setActiveCommentId] = useState(null);
+
+  // Debounced save function from main
   const saveJsonDocument = useCallback(
     debounce(async (currentJsonContent) => {
       if (!baseCommitHash) {
@@ -39,13 +32,14 @@
         return;
       }
 
+      // TODO: When backend supports it, send comments along with the document.
       setStatus('Saving JSON...');
       try {
         const response = await fetch('/api/docs/save-json', {
           method: 'POST',
           headers: { 'Content-Type': 'application/json' },
           body: JSON.stringify({
-            repo_id: parseInt(repoId), // Ensure repoId is an integer
+            repo_id: parseInt(repoId),
             filepath: filepath,
             prosemirror_json: JSON.stringify(currentJsonContent),
             base_commit_hash: baseCommitHash,
@@ -56,35 +50,25 @@
           throw new Error(errorData.error || `HTTP error! status: ${response.status}`);
         }
         setStatus('JSON Saved');
-        // Optionally, update baseCommitHash if the backend returns a new one after this save,
-        // but typically this specific endpoint might not return a new commit hash.
       } catch (error) {
         console.error('Failed to save JSON document:', error);
         setStatus(`JSON Save Failed: ${error.message}`);
       }
-    }, 2000), // Debounce time: 2 seconds
-    [repoId, filepath, baseCommitHash] // Dependencies for useCallback
+    }, 2000),
+    [repoId, filepath, baseCommitHash]
   );
-
-  const editor = useEditor({
-    extensions: [StarterKit, QuartoBlock],
-    content: editorContent, // Initial content will be null, then updated by fetch
-=======
-  const [status, setStatus] = useState('Saved');
-  const [comments, setComments] = useState([]);
-  const [activeCommentId, setActiveCommentId] = useState(null);
 
   const editor = useEditor({
     extensions: [
       StarterKit,
       QuartoBlock,
+      // Add CommentMark extension from feature/commenting
       CommentMark.configure({
         HTMLAttributes: { class: 'comment-mark' },
         onCommentClick: (commentId) => setActiveCommentId(commentId),
       }),
     ],
-        // content will be set by useEffect after checking localStorage
->>>>>>> 2ffcd222
+    content: editorContent, // Use editorContent state from main
     editable: true,
     onUpdate: ({ editor: currentEditor }) => {
       setStatus('Unsaved JSON changes');
@@ -92,11 +76,10 @@
     },
   }, [editorContent]); // Re-initialize editor when editorContent changes
 
-  // Fetch document content on component mount
+  // Fetch document content from API (logic from main)
   useEffect(() => {
     if (!repoId || !filepath) {
       setStatus('Error: Missing repository ID or filepath in URL.');
-      console.error("Missing repoId or filepath for fetching document.");
       return;
     }
     setStatus('Loading document...');
@@ -109,8 +92,6 @@
       })
       .then(data => {
         if (data.prosemirrorJson && data.currentCommitHash) {
-          // The backend returns prosemirrorJson which is already an object.
-          // It might be a string if it was stringified twice, ensure it's an object for the editor.
           let contentToLoad = data.prosemirrorJson;
           if (typeof data.prosemirrorJson === 'string') {
             try {
@@ -120,34 +101,31 @@
               throw new Error("Invalid JSON format received from backend.");
             }
           }
-
           setEditorContent(contentToLoad);
           setBaseCommitHash(data.currentCommitHash);
           setStatus('Loaded');
+          // TODO: When backend supports it, load comments here.
+          // if (data.comments) setComments(data.comments);
         } else {
-          throw new Error('Invalid data structure from backend. Missing prosemirrorJson or currentCommitHash.');
+          throw new Error('Invalid data structure from backend.');
         }
       })
       .catch(error => {
         console.error('Failed to load document:', error);
         setStatus(`Error loading document: ${error.message}`);
-        // setEditorContent(dummyProseMirrorDoc); // Fallback to dummy data or show error
       });
   }, [repoId, filepath]);
 
-  // Update editor content if it changes (e.g. fetched)
+  // Update editor content when it's fetched (from main)
   useEffect(() => {
     if (editor && editorContent && !editor.isDestroyed) {
-        // Check if the new content is substantially different from current editor content
-        // to prevent unnecessary updates or cursor jumps.
-        // This simple check might need to be more sophisticated.
         if (JSON.stringify(editor.getJSON()) !== JSON.stringify(editorContent)) {
             editor.commands.setContent(editorContent);
         }
     }
   }, [editorContent, editor]);
 
-
+  // Commit handler from main
   const handleCommit = async () => {
     if (!editor || !baseCommitHash) {
       setStatus('Error: Editor not ready or no base commit hash.');
@@ -155,21 +133,20 @@
     }
     if (!repoId || !filepath) {
         setStatus('Error: Repository ID or filepath not available for commit.');
-        console.error("repoId or filepath is missing for commit", {repoId, filepath});
         return;
     }
 
-<<<<<<< HEAD
     const currentJson = editor.getJSON();
     setStatus('Committing...');
     try {
+      // TODO: When backend supports it, send comments along with commit.
       const response = await fetch('/api/docs/commit-qmd', {
         method: 'POST',
         headers: { 'Content-Type': 'application/json' },
         body: JSON.stringify({
           repo_id: parseInt(repoId),
           filepath: filepath,
-          prosemirror_json: JSON.stringify(currentJson), // Send as string
+          prosemirror_json: JSON.stringify(currentJson),
           base_commit_hash: baseCommitHash,
         }),
       });
@@ -177,41 +154,24 @@
         const errorData = await response.json();
         throw new Error(errorData.error || `HTTP error! status: ${response.status}`);
       }
-      const result = await response.json(); // Assuming backend returns { message: '...', newCommitHash: '...' }
+      const result = await response.json();
       setStatus('Committed');
       if (result.newCommitHash) {
-        setBaseCommitHash(result.newCommitHash); // Update base commit hash
+        setBaseCommitHash(result.newCommitHash);
         console.log('Successfully committed. New base commit hash:', result.newCommitHash);
-      } else {
-        console.log('Successfully committed. No new commit hash returned.');
-      }
-      // Optionally, trigger a re-fetch or update editor state if needed
+      }
     } catch (error) {
       console.error('Failed to commit document:', error);
       setStatus(`Commit Failed: ${error.message}`);
     }
-=======
-      useEffect(() => {
-        const savedDocument = localStorage.getItem('editorDocument');
-        const savedComments = localStorage.getItem('editorComments');
-
-        if (savedDocument && editor) {
-          editor.commands.setContent(JSON.parse(savedDocument));
-        } else if (editor) {
-          // Set initial content if nothing is saved - matches existing behavior
-          editor.commands.setContent(dummyProseMirrorDoc);
-        }
-        if (savedComments) {
-          setComments(JSON.parse(savedComments));
-        }
-      }, [editor]); // Depend on editor to ensure it's initialized
-
+  };
+
+  // Add comment handler from feature/commenting
   const addComment = () => {
     if (!editor || !editor.state.selection.from || editor.state.selection.empty) {
       alert('Please select text to comment on.');
       return;
     }
-
     const commentText = prompt('Enter your comment:');
     if (commentText) {
       const newCommentId = `comment-${Date.now()}`;
@@ -219,16 +179,6 @@
       editor.chain().focus().setComment(newCommentId).run();
       setActiveCommentId(newCommentId);
     }
-  };
-
-  const handleSave = () => {
-    const currentJson = editor.getJSON();
-    console.log("Saving Document:", JSON.stringify(currentJson, null, 2));
-    localStorage.setItem('editorDocument', JSON.stringify(currentJson));
-    localStorage.setItem('editorComments', JSON.stringify(comments));
-    setStatus('Saved!');
-    setTimeout(() => setStatus('Saved'), 2000);
->>>>>>> 2ffcd222
   };
 
   if (!editor) {
