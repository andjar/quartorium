--- conflicted
+++ resolved
@@ -8,19 +8,16 @@
 import Citation from '../components/editor/Citation';
 import FigureReference from '../components/editor/FigureReference';
 import CommentMark from '../components/editor/CommentMark';
-import CommentSidebar from '../components/editor/CommentSidebar'; // Import CommentSidebar
+import CommentSidebar from '../components/editor/CommentSidebar';
 import './EditorPage.css';
 
 function CollabEditorPage() {
   const { shareToken } = useParams();
   const [status, setStatus] = useState('Loading...');
   const [error, setError] = useState('');
-<<<<<<< HEAD
   const [baseCommitHash, setBaseCommitHash] = useState(null);
-=======
   const [comments, setComments] = useState([]);
   const [activeCommentId, setActiveCommentId] = useState(null);
->>>>>>> 2ffcd222
 
   const handleCollabCommit = async () => {
     if (!baseCommitHash) {
@@ -36,8 +33,7 @@
       const response = await fetch(`/api/collab/${shareToken}/commit-qmd`, {
         method: 'POST',
         headers: { 'Content-Type': 'application/json' },
-<<<<<<< HEAD
-        body: JSON.stringify({ base_commit_hash: baseCommitHash }), // shareToken is in URL
+        body: JSON.stringify({ base_commit_hash: baseCommitHash }),
       });
       if (!response.ok) {
         const errorData = await response.json();
@@ -57,20 +53,21 @@
     }
   };
 
-  // --- Auto-save logic ---
   const saveDocument = useCallback(
     debounce(async (currentJsonContent) => {
       if (!baseCommitHash) {
         setStatus('Error: Base commit hash not available. Live changes not saved.');
         return;
       }
+      // TODO: When backend supports it, send comments as well.
+      // For now, only the document content is saved collaboratively.
       setStatus('Saving live changes...');
       try {
         const response = await fetch(`/api/collab/${shareToken}`, {
           method: 'POST',
           headers: { 'Content-Type': 'application/json' },
           body: JSON.stringify({
-            prosemirror_json: JSON.stringify(currentJsonContent), // Ensure it's stringified
+            prosemirror_json: JSON.stringify(currentJsonContent),
             base_commit_hash: baseCommitHash,
           }),
         });
@@ -83,25 +80,13 @@
         console.error('Failed to save live changes:', saveError);
         setStatus(`Live save failed: ${saveError.message}`);
       }
-=======
-        body: JSON.stringify(doc),
-        // TODO: When backend supports it, send comments as well:
-        // body: JSON.stringify({ document: doc, comments: comments }),
-      })
-      .then(res => {
-        if (!res.ok) throw new Error('Save failed');
-        setStatus('Saved');
-      })
-      .catch(() => setStatus('Save failed'));
->>>>>>> 2ffcd222
-    }, 2000), // Debounce time: 2 seconds
-    [shareToken, baseCommitHash] // Added baseCommitHash as a dependency
+    }, 2000),
+    [shareToken, baseCommitHash]
   );
 
   const editor = useEditor({
     extensions: [
       StarterKit.configure({
-        // Disable link extension from StarterKit since we're using our own
         link: false,
       }),
       Link.configure({
@@ -113,7 +98,7 @@
       Citation,
       FigureReference,
       CommentMark.configure({
-        HTMLAttributes: { class: 'comment-mark' }, // For styling
+        HTMLAttributes: { class: 'comment-mark' },
         onCommentClick: (commentId) => setActiveCommentId(commentId),
       }),
     ],
@@ -130,26 +115,19 @@
 
   useEffect(() => {
     if (!editor || !shareToken) return;
-<<<<<<< HEAD
     setStatus('Loading document...');
-=======
-
-    // Simulate loading comments with the document if they were persisted
-    // For now, comments are local and start empty
-    // if (data.comments) setComments(data.comments);
-
->>>>>>> 2ffcd222
+
+    // TODO: When backend supports it, load comments along with the document.
+    // For now, comments are local to the session and start empty.
     fetch(`/api/collab/${shareToken}`)
       .then(res => {
         if (!res.ok) {
-          // Try to parse error from backend if available
           return res.json().then(errData => Promise.reject(errData.error || `HTTP error! status: ${res.status}`))
-                           .catch(() => Promise.reject(`HTTP error! status: ${res.status}`)); // Fallback if no JSON error body
+                           .catch(() => Promise.reject(`HTTP error! status: ${res.status}`));
         }
         return res.json();
       })
       .then(data => {
-<<<<<<< HEAD
         if (data.prosemirrorJson && data.currentCommitHash) {
           let contentToLoad = data.prosemirrorJson;
           if (typeof data.prosemirrorJson === 'string') {
@@ -166,19 +144,10 @@
         } else {
           throw new Error('Invalid data structure from backend. Missing prosemirrorJson or currentCommitHash.');
         }
-=======
-        // The backend now returns ProseMirror JSON with block keys
-        // and includes metadata/bibliography blocks
-        // TODO: When backend supports it, load comments as well:
-        // if (data.comments) setComments(data.comments);
-        editor.commands.setContent(data);
-        setStatus('Loaded');
->>>>>>> 2ffcd222
       })
-      .catch(errMsg => { // Catches errors from fetch chain (network, parsing, or explicit Promise.reject)
+      .catch(errMsg => {
         console.error('Failed to load document:', errMsg);
         setError(typeof errMsg === 'string' ? errMsg : 'This share link is invalid or has expired.');
-        // Clear editor or show error content
         editor.commands.setContent({
           type: 'doc',
           content: [{
@@ -199,8 +168,6 @@
     if (commentText) {
       const newCommentId = `comment-${Date.now()}`;
       setComments([...comments, { id: newCommentId, text: commentText }]);
-      // Important: We need to ensure this doesn't trigger a save if comments are local
-      // For now, we'll assume comments are not part of the collaborative doc directly
       editor.chain().focus().setComment(newCommentId).run();
       setActiveCommentId(newCommentId);
     }
@@ -211,7 +178,7 @@
       <header className="editor-header">
         <h3>Quartorium Collaborative Editor</h3>
         <div>
-<<<<<<< HEAD
+          <button onClick={addComment} style={{ marginRight: '1rem' }}>Add Comment</button>
           <span>Status: {status} (Commit: {baseCommitHash ? baseCommitHash.substring(0, 7) : 'N/A'})</span>
           <button
             onClick={handleCollabCommit}
@@ -220,10 +187,6 @@
           >
             Commit to Collaboration Branch
           </button>
-=======
-          <button onClick={addComment} style={{ marginRight: '1rem' }}>Add Comment</button>
-          <span>Status: {status}</span>
->>>>>>> 2ffcd222
         </div>
       </header>
       <div className="editor-main-area">
@@ -233,7 +196,7 @@
         <CommentSidebar
           comments={comments}
           activeCommentId={activeCommentId}
-          onCommentSelect={setActiveCommentId} // Allow clicking on sidebar to activate
+          onCommentSelect={setActiveCommentId}
         />
       </div>
     </div>
